--- conflicted
+++ resolved
@@ -67,13 +67,8 @@
     "typescript": "^4.6.4"
   },
   "dependencies": {
-<<<<<<< HEAD
     "@relaycorp/relaynet-core": "^1.78.0",
-    "axios": "^0.26.1"
-=======
-    "@relaycorp/relaynet-core": "^1.76.2",
     "axios": "^0.27.2"
->>>>>>> 3110f74c
   },
   "peerDependencies": {
     "@relaycorp/relaynet-core": ">= 1.27.0 < 2"
